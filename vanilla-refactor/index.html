<!DOCTYPE html>
<html lang="en">
  <head>
    <meta charset="UTF-8" />
    <meta http-equiv="X-UA-Compatible" content="IE=edge" />
    <meta name="viewport" content="width=device-width, initial-scale=1.0" />
    <link rel="stylesheet" href="css/index.css" />
    <script
      src="https://kit.fontawesome.com/3bfd3ce9e5.js"
      crossorigin="anonymous"
    ></script>
    <title>Vanilla JS T3</title>
  </head>
  <body>
    <main>
      <div class="grid" data-id="grid">
        <!-- Turn indicator -->
        <div class="turn" data-id="turn">
          <i class="fa-solid fa-x turquoise"></i>
          <p class="turquoise">Player 1, you're up!</p>
        </div>

        <!-- Dropdown menu -->
        <div class="menu" data-id="menu">
          <button class="menu-btn" data-id="menu-btn">
            Actions
            <i class="fa-solid fa-chevron-down"></i>
          </button>

          <div class="items border hidden" data-id="menu-items">
            <button data-id="reset-btn">Reset</button>
            <button data-id="new-round-btn">New Round</button>
          </div>
        </div>

        <!-- Game board -->
        <div id="1" class="square shadow" data-id="square"></div>
        <div id="2" class="square shadow" data-id="square"></div>
        <div id="3" class="square shadow" data-id="square"></div>
        <div id="4" class="square shadow" data-id="square"></div>
        <div id="5" class="square shadow" data-id="square"></div>
        <div id="6" class="square shadow" data-id="square"></div>
        <div id="7" class="square shadow" data-id="square"></div>
        <div id="8" class="square shadow" data-id="square"></div>
        <div id="9" class="square shadow" data-id="square"></div>

        <!-- Scoreboard -->
        <div class="score shadow" style="background-color: var(--turquoise)">
          <p>Player 1</p>
<<<<<<< HEAD
          <span data-id="player1-stats">0 Wins</span>
=======
          <span data-id="p1-wins">0 Wins</span>
>>>>>>> 6972faf3
        </div>
        <div class="score shadow" style="background-color: var(--light-gray)">
          <p>Ties</p>
          <span data-id="ties">0</span>
        </div>
        <div class="score shadow" style="background-color: var(--yellow)">
          <p>Player 2</p>
<<<<<<< HEAD
          <span data-id="player2-stats">0 Wins</span>
=======
          <span data-id="p2-wins">0 Wins</span>
>>>>>>> 6972faf3
        </div>
      </div>
    </main>

    <footer>
      <p>
        Original project by
        <a href="https://twitter.com/megfdev">@megfdev</a> and
        <a href="https://twitter.com/Ivan00sto">@Ivan00Sto</a>
      </p>

      <p>
        Refactored by
        <a href="https://twitter.com/zg_dev" style="color: var(--turquoise)"
          >@zg_dev</a
        >
      </p>
    </footer>

    <!-- Modal that opens when game ends -->
    <div class="modal hidden" data-id="modal">
      <div class="modal-contents">
        <p data-id="modal-text">Player 1 wins!</p>
        <button data-id="modal-btn">Play again</button>
      </div>
    </div>

<<<<<<< HEAD
    <!-- This controls the entire application (event listeners, UI changes, saving state, etc.) -->
    <!-- Requires a TypeScript compiler, which builds the .ts files to the /dist directory as ES6 module .js files -->
    <script src="dist/app.js" type="module"></script>
=======
    <script src="js/app.js" type="module"></script>
>>>>>>> 6972faf3
  </body>
</html><|MERGE_RESOLUTION|>--- conflicted
+++ resolved
@@ -47,11 +47,7 @@
         <!-- Scoreboard -->
         <div class="score shadow" style="background-color: var(--turquoise)">
           <p>Player 1</p>
-<<<<<<< HEAD
-          <span data-id="player1-stats">0 Wins</span>
-=======
           <span data-id="p1-wins">0 Wins</span>
->>>>>>> 6972faf3
         </div>
         <div class="score shadow" style="background-color: var(--light-gray)">
           <p>Ties</p>
@@ -59,11 +55,7 @@
         </div>
         <div class="score shadow" style="background-color: var(--yellow)">
           <p>Player 2</p>
-<<<<<<< HEAD
-          <span data-id="player2-stats">0 Wins</span>
-=======
           <span data-id="p2-wins">0 Wins</span>
->>>>>>> 6972faf3
         </div>
       </div>
     </main>
@@ -91,12 +83,8 @@
       </div>
     </div>
 
-<<<<<<< HEAD
     <!-- This controls the entire application (event listeners, UI changes, saving state, etc.) -->
     <!-- Requires a TypeScript compiler, which builds the .ts files to the /dist directory as ES6 module .js files -->
     <script src="dist/app.js" type="module"></script>
-=======
-    <script src="js/app.js" type="module"></script>
->>>>>>> 6972faf3
   </body>
 </html>